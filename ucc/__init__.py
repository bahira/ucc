from .transpilers import UCCTranspiler
<<<<<<< HEAD
from .compile import compile, supported_circuit_formats
from .custom_cx import CXCancellation
=======
from .compile import compile
from .quantum_translator import QuantumTranslator
>>>>>>> b0647532
<|MERGE_RESOLUTION|>--- conflicted
+++ resolved
@@ -1,8 +1,3 @@
 from .transpilers import UCCTranspiler
-<<<<<<< HEAD
 from .compile import compile, supported_circuit_formats
-from .custom_cx import CXCancellation
-=======
-from .compile import compile
-from .quantum_translator import QuantumTranslator
->>>>>>> b0647532
+from .custom_cx import CXCancellation